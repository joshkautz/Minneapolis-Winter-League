{
  "name": "minnesota-winter-league",
  "version": "0.1.0",
  "private": true,
  "type": "module",
  "scripts": {
    "dev": "vite",
    "build": "tsc && vite build",
    "lint": "eslint . --ext ts,tsx --report-unused-disable-directives --max-warnings 0",
    "preview": "vite preview"
  },
  "dependencies": {
<<<<<<< HEAD
    "@hookform/resolvers": "^3.2.0",
    "@radix-ui/react-avatar": "^1.0.3",
    "@radix-ui/react-dialog": "^1.0.4",
    "@radix-ui/react-icons": "^1.3.0",
    "@radix-ui/react-label": "^2.0.2",
    "@radix-ui/react-scroll-area": "^1.0.4",
    "@radix-ui/react-select": "^1.2.2",
    "@radix-ui/react-separator": "^1.0.3",
    "@radix-ui/react-slot": "^1.0.2",
    "@radix-ui/react-tabs": "^1.0.4",
    "@radix-ui/react-toast": "^1.1.4",
    "class-variance-authority": "^0.7.0",
    "clsx": "^2.0.0",
=======
    "@testing-library/jest-dom": "^5.17.0",
    "@testing-library/react": "^13.4.0",
    "@testing-library/user-event": "^13.5.0",
>>>>>>> 1b5b0f62
    "react": "^18.2.0",
    "react-dom": "^18.2.0",
    "react-hook-form": "^7.45.4",
    "react-router-dom": "^6.14.2",
    "tailwind-merge": "^1.14.0",
    "tailwindcss-animate": "^1.0.6",
    "zod": "^3.21.4"
  },
<<<<<<< HEAD
  "devDependencies": {
    "@types/node": "^20.4.7",
    "@types/react": "^18.2.15",
    "@types/react-dom": "^18.2.7",
    "@typescript-eslint/eslint-plugin": "^6.0.0",
    "@typescript-eslint/parser": "^6.0.0",
    "@vitejs/plugin-react": "^4.0.3",
    "autoprefixer": "^10.4.14",
    "eslint": "^8.45.0",
    "eslint-plugin-react-hooks": "^4.6.0",
    "eslint-plugin-react-refresh": "^0.4.3",
    "postcss": "^8.4.27",
    "tailwindcss": "^3.3.3",
    "typescript": "^5.0.2",
    "vite": "^4.4.5"
=======
  "browserslist": {
    "production": [
      ">0.2%",
      "not dead",
      "not op_mini all"
    ],
    "development": [
      "last 1 chrome version",
      "last 1 firefox version",
      "last 1 safari version"
    ]
  },
  "devDependencies": {
    "eslint": "^8.46.0",
    "eslint-config-google": "^0.14.0",
    "eslint-plugin-react": "^7.33.1"
>>>>>>> 1b5b0f62
  }
}<|MERGE_RESOLUTION|>--- conflicted
+++ resolved
@@ -10,7 +10,6 @@
     "preview": "vite preview"
   },
   "dependencies": {
-<<<<<<< HEAD
     "@hookform/resolvers": "^3.2.0",
     "@radix-ui/react-avatar": "^1.0.3",
     "@radix-ui/react-dialog": "^1.0.4",
@@ -22,38 +21,24 @@
     "@radix-ui/react-slot": "^1.0.2",
     "@radix-ui/react-tabs": "^1.0.4",
     "@radix-ui/react-toast": "^1.1.4",
-    "class-variance-authority": "^0.7.0",
-    "clsx": "^2.0.0",
-=======
     "@testing-library/jest-dom": "^5.17.0",
     "@testing-library/react": "^13.4.0",
     "@testing-library/user-event": "^13.5.0",
->>>>>>> 1b5b0f62
+    "class-variance-authority": "^0.7.0",
+    "clsx": "^2.0.0",
     "react": "^18.2.0",
     "react-dom": "^18.2.0",
     "react-hook-form": "^7.45.4",
     "react-router-dom": "^6.14.2",
     "tailwind-merge": "^1.14.0",
-    "tailwindcss-animate": "^1.0.6",
-    "zod": "^3.21.4"
+    "tailwindcss-animate": "^1.0.6"
   },
-<<<<<<< HEAD
-  "devDependencies": {
-    "@types/node": "^20.4.7",
-    "@types/react": "^18.2.15",
-    "@types/react-dom": "^18.2.7",
-    "@typescript-eslint/eslint-plugin": "^6.0.0",
-    "@typescript-eslint/parser": "^6.0.0",
-    "@vitejs/plugin-react": "^4.0.3",
-    "autoprefixer": "^10.4.14",
-    "eslint": "^8.45.0",
-    "eslint-plugin-react-hooks": "^4.6.0",
-    "eslint-plugin-react-refresh": "^0.4.3",
-    "postcss": "^8.4.27",
-    "tailwindcss": "^3.3.3",
-    "typescript": "^5.0.2",
-    "vite": "^4.4.5"
-=======
+  "eslintConfig": {
+    "extends": [
+      "react-app",
+      "react-app/jest"
+    ]
+  },
   "browserslist": {
     "production": [
       ">0.2%",
@@ -69,7 +54,18 @@
   "devDependencies": {
     "eslint": "^8.46.0",
     "eslint-config-google": "^0.14.0",
-    "eslint-plugin-react": "^7.33.1"
->>>>>>> 1b5b0f62
-  }
-}+    "eslint-plugin-react": "^7.33.1",
+    "@types/node": "^20.4.7",
+    "@types/react": "^18.2.15",
+    "@types/react-dom": "^18.2.7",
+    "@typescript-eslint/eslint-plugin": "^6.0.0",
+    "@typescript-eslint/parser": "^6.0.0",
+    "@vitejs/plugin-react": "^4.0.3",
+    "autoprefixer": "^10.4.14",
+    "eslint-plugin-react-hooks": "^4.6.0",
+    "eslint-plugin-react-refresh": "^0.4.3",
+    "postcss": "^8.4.27",
+    "tailwindcss": "^3.3.3",
+    "typescript": "^5.0.2",
+    "vite": "^4.4.5"
+  }}