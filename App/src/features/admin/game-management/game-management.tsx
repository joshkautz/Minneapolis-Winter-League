/**
 * Game Management admin component
 *
 * Allows administrators to create, edit, and delete games
 */

import { useState, useEffect } from 'react'
import { useAuthState } from 'react-firebase-hooks/auth'
import { useDocument, useCollection } from 'react-firebase-hooks/firestore'
import { format } from 'date-fns'
import { toast } from 'sonner'
import {
	ArrowLeft,
	Edit,
	Trash2,
	Calendar,
	AlertTriangle,
	Plus,
	Loader2,
} from 'lucide-react'
import { Link } from 'react-router-dom'

import { auth } from '@/firebase/auth'
import { getPlayerRef } from '@/firebase/collections/players'
import { allGamesQuery } from '@/firebase/collections/games'
import { seasonsQuery } from '@/firebase/collections/seasons'
import { teamsBySeasonQuery } from '@/firebase/collections/teams'
import { useSeasonsContext, useTeamsContext } from '@/providers'
import {
	createGameViaFunction,
	updateGameViaFunction,
	deleteGameViaFunction,
} from '@/firebase/collections/functions'
import {
	Card,
	CardContent,
	CardDescription,
	CardHeader,
	CardTitle,
} from '@/components/ui/card'
import { Button } from '@/components/ui/button'
import { Input } from '@/components/ui/input'
import { Label } from '@/components/ui/label'
import {
	Select,
	SelectContent,
	SelectItem,
	SelectTrigger,
	SelectValue,
} from '@/components/ui/select'
import {
	Dialog,
	DialogContent,
	DialogDescription,
	DialogFooter,
	DialogHeader,
	DialogTitle,
} from '@/components/ui/dialog'
import {
	Table,
	TableBody,
	TableCell,
	TableHead,
	TableHeader,
	TableRow,
} from '@/components/ui/table'
import { PageContainer, PageHeader, QueryError } from '@/shared/components'
import { logger } from '@/shared/utils'
import { GameDocument, SeasonDocument, TeamDocument } from '@/types'
import { Timestamp } from '@firebase/firestore'

interface GameFormData {
	date: string
	time: string
	homeTeamId: string
	awayTeamId: string
	field: string
	homeScore: string
	awayScore: string
	type: string
	seasonId: string
}

const INITIAL_FORM_DATA: GameFormData = {
	date: '',
	time: '',
	homeTeamId: '',
	awayTeamId: '',
	field: '1',
	homeScore: '',
	awayScore: '',
	type: '',
	seasonId: '',
}

export const GameManagement = () => {
	const [user] = useAuthState(auth)
	const playerRef = getPlayerRef(user)
	const [playerSnapshot, playerLoading, playerError] = useDocument(playerRef)
	const [gamesSnapshot, gamesLoading, gamesError] =
		useCollection(allGamesQuery())
	const [seasonsSnapshot, , seasonsError] = useCollection(seasonsQuery())
	const { currentSeasonQueryDocumentSnapshot } = useSeasonsContext()
	const { allTeamsQuerySnapshot } = useTeamsContext()

	// Log and notify on query errors
	useEffect(() => {
		if (playerError) {
			logger.error('Failed to load player:', {
				component: 'GameManagement',
				error: playerError.message,
			})
			toast.error('Failed to load player', { description: playerError.message })
		}
	}, [playerError])

	useEffect(() => {
		if (gamesError) {
			logger.error('Failed to load games:', {
				component: 'GameManagement',
				error: gamesError.message,
			})
			toast.error('Failed to load games', { description: gamesError.message })
		}
	}, [gamesError])

	useEffect(() => {
		if (seasonsError) {
			logger.error('Failed to load seasons:', {
				component: 'GameManagement',
				error: seasonsError.message,
			})
			toast.error('Failed to load seasons', {
				description: seasonsError.message,
			})
		}
	}, [seasonsError])

	// Log and notify on query errors
	useEffect(() => {
		if (playerError) {
			logger.error('Failed to load player:', {
				component: 'GameManagement',
				error: playerError.message,
			})
			toast.error('Failed to load player', { description: playerError.message })
		}
	}, [playerError])

	useEffect(() => {
		if (gamesError) {
			logger.error('Failed to load games:', {
				component: 'GameManagement',
				error: gamesError.message,
			})
			toast.error('Failed to load games', { description: gamesError.message })
		}
	}, [gamesError])

	useEffect(() => {
		if (seasonsError) {
			logger.error('Failed to load seasons:', {
				component: 'GameManagement',
				error: seasonsError.message,
			})
			toast.error('Failed to load seasons', {
				description: seasonsError.message,
			})
		}
	}, [seasonsError])

	const [formData, setFormData] = useState<GameFormData>(INITIAL_FORM_DATA)
	const [editingGameId, setEditingGameId] = useState<string | null>(null)
	const [deleteDialogOpen, setDeleteDialogOpen] = useState(false)
	const [gameToDelete, setGameToDelete] = useState<
		(GameDocument & { id: string }) | null
	>(null)
	const [filterSeasonId, setFilterSeasonId] = useState<string>(
		() => currentSeasonQueryDocumentSnapshot?.id || ''
	)
	const [formDialogOpen, setFormDialogOpen] = useState(false)
	const [isSubmitting, setIsSubmitting] = useState(false)

	useEffect(() => {
		// Update filter when current season changes and filter hasn't been manually set
		if (currentSeasonQueryDocumentSnapshot?.id && !filterSeasonId) {
			const timer = setTimeout(
				() => setFilterSeasonId(currentSeasonQueryDocumentSnapshot.id),
				0
			)
			return () => clearTimeout(timer)
		}
		return undefined
	}, [currentSeasonQueryDocumentSnapshot?.id, filterSeasonId])

	const isAdmin = playerSnapshot?.data()?.admin || false
	const games = gamesSnapshot?.docs.map((doc) => ({
		id: doc.id,
		...doc.data(),
	})) as (GameDocument & { id: string })[] | undefined
	const seasons = seasonsSnapshot?.docs.map((doc) => ({
		id: doc.id,
		...doc.data(),
	})) as (SeasonDocument & { id: string })[] | undefined
	const isLoading = playerLoading || gamesLoading

	// Get the selected season's document reference for querying teams
	const selectedSeasonDoc = seasons?.find(
		(season) => season.id === formData.seasonId
	)
	const selectedSeasonRef = selectedSeasonDoc
		? seasonsSnapshot?.docs.find((doc) => doc.id === formData.seasonId)
		: undefined

	// Query teams for the selected season (for form dropdowns)
	const [teamsSnapshot, , teamsError] = useCollection(
		teamsBySeasonQuery(selectedSeasonRef?.ref)
	)

<<<<<<< HEAD
=======
	// Query all teams (for displaying team names in the table)
	const [allTeamsSnapshot, , allTeamsError] = useCollection(allTeamsQuery())

>>>>>>> 5ffbec76
	useEffect(() => {
		if (teamsError) {
			logger.error('Failed to load teams:', {
				component: 'GameManagement',
				error: teamsError.message,
			})
			toast.error('Failed to load teams', { description: teamsError.message })
		}
	}, [teamsError])
<<<<<<< HEAD
=======

	useEffect(() => {
		if (allTeamsError) {
			logger.error('Failed to load all teams:', {
				component: 'GameManagement',
				error: allTeamsError.message,
			})
			toast.error('Failed to load all teams', {
				description: allTeamsError.message,
			})
		}
	}, [allTeamsError])
>>>>>>> 5ffbec76

	const teams = teamsSnapshot?.docs.map((doc) => ({
		id: doc.id,
		...doc.data(),
	})) as (TeamDocument & { id: string })[] | undefined

	// All teams (from context, for displaying team names in the table)
	const allTeams = allTeamsQuerySnapshot?.docs.map((doc) => ({
		id: doc.id,
		...doc.data(),
	})) as (TeamDocument & { id: string })[] | undefined

	// Sort teams alphabetically by name
	const sortedTeams = teams
		? [...teams].sort((a, b) => a.name.localeCompare(b.name))
		: []

	// Set current season as default when it loads (only set initial value)
	const initialSeasonId = currentSeasonQueryDocumentSnapshot?.id
	const [hasSetInitialFormSeason, setHasSetInitialFormSeason] = useState(false)

	useEffect(() => {
		if (initialSeasonId && !formData.seasonId && !hasSetInitialFormSeason) {
			const timer = setTimeout(() => {
				setFormData((prev) => ({
					...prev,
					seasonId: initialSeasonId,
				}))
				setHasSetInitialFormSeason(true)
			}, 0)
			return () => clearTimeout(timer)
		}
		return undefined
	}, [initialSeasonId, formData.seasonId, hasSetInitialFormSeason])

	const handleInputChange = (field: keyof GameFormData, value: string) => {
		setFormData((prev) => ({ ...prev, [field]: value }))
	}

	// Generate Saturdays based on the selected season's date range
	const getSaturdays = () => {
		const saturdays: { date: string; display: string }[] = []

		// Get the selected season
		const selectedSeason = seasons?.find(
			(season) => season.id === formData.seasonId
		)

		if (!selectedSeason) {
			return saturdays
		}

		// Get start and end dates from the season
		const startDate = selectedSeason.dateStart.toDate()
		const endDate = selectedSeason.dateEnd.toDate()

		// Start from the first day of the start date
		const currentDate = new Date(startDate)
		currentDate.setHours(0, 0, 0, 0)

		// Find all Saturdays between start and end dates
		while (currentDate <= endDate) {
			if (currentDate.getDay() === 6) {
				// 6 = Saturday
				const dateStr = format(currentDate, 'yyyy-MM-dd')
				const displayStr = format(currentDate, 'MMMM d, yyyy')
				saturdays.push({ date: dateStr, display: displayStr })
			}
			// Move to next day
			currentDate.setDate(currentDate.getDate() + 1)
		}

		return saturdays
	}

	const saturdays = getSaturdays()
	const timeOptions = [
		{ value: '18:00', display: '6:00 PM' },
		{ value: '18:45', display: '6:45 PM' },
		{ value: '19:30', display: '7:30 PM' },
		{ value: '20:15', display: '8:15 PM' },
	]

	const openCreateDialog = () => {
		setFormDialogOpen(true)
		setEditingGameId(null)
		// Pre-select the currently filtered season, or fall back to current season
		const preSelectedSeasonId =
			filterSeasonId || currentSeasonQueryDocumentSnapshot?.id || ''
		setFormData({
			...INITIAL_FORM_DATA,
			seasonId: preSelectedSeasonId,
		})
	}

	const closeDialog = () => {
		setFormDialogOpen(false)
		setEditingGameId(null)
		setFormData(INITIAL_FORM_DATA)
	}

	const handleSubmit = async (e: React.FormEvent) => {
		e.preventDefault()

		setIsSubmitting(true)

		try {
			// Validate required fields
			if (!formData.seasonId) {
				toast.error('Missing Required Field', {
					description: 'Please select a season.',
				})
				return
			}

			if (!formData.date) {
				toast.error('Missing Required Field', {
					description: 'Please select a date.',
				})
				return
			}

			if (!formData.time) {
				toast.error('Missing Required Field', {
					description: 'Please select a time.',
				})
				return
			}

			if (!formData.field) {
				toast.error('Missing Required Field', {
					description: 'Please select a field.',
				})
				return
			}

			if (!formData.type) {
				toast.error('Missing Required Field', {
					description: 'Please select a game type.',
				})
				return
			}

			// Parse scores - empty string becomes null
			const homeScore =
				formData.homeScore.trim() === ''
					? null
					: parseInt(formData.homeScore, 10)
			const awayScore =
				formData.awayScore.trim() === ''
					? null
					: parseInt(formData.awayScore, 10)

			// Validate scores
			if (homeScore !== null && (isNaN(homeScore) || homeScore < 0)) {
				toast.error('Invalid Score', {
					description:
						'Home team score must be a non-negative number or empty.',
				})
				return
			}

			if (awayScore !== null && (isNaN(awayScore) || awayScore < 0)) {
				toast.error('Invalid Score', {
					description:
						'Away team score must be a non-negative number or empty.',
				})
				return
			}

			// Validate teams are not the same (but allow both to be empty)
			if (
				formData.homeTeamId &&
				formData.awayTeamId &&
				formData.homeTeamId === formData.awayTeamId
			) {
				toast.error('Invalid Teams', {
					description: 'Home and away teams must be different.',
				})
				return
			}

			// Validate game type
			if (formData.type !== 'regular' && formData.type !== 'playoff') {
				toast.error('Invalid Game Type', {
					description: 'Game type must be either "Regular" or "Playoff".',
				})
				return
			}

			// Parse field number
			const fieldNumber = parseInt(formData.field, 10)
			if (isNaN(fieldNumber)) {
				toast.error('Invalid Field', {
					description: 'Field must be a valid number.',
				})
				return
			}

			// Create ISO timestamp with timezone offset
			const dateObj = new Date(`${formData.date}T${formData.time}`)
			const timezoneOffset = -dateObj.getTimezoneOffset()
			const offsetHours = Math.floor(Math.abs(timezoneOffset) / 60)
			const offsetMinutes = Math.abs(timezoneOffset) % 60
			const offsetSign = timezoneOffset >= 0 ? '+' : '-'
			const offsetString = `${offsetSign}${String(offsetHours).padStart(2, '0')}:${String(offsetMinutes).padStart(2, '0')}`
			const timestamp = `${formData.date}T${formData.time}:00.000${offsetString}`

			if (editingGameId) {
				// Update existing game
				await updateGameViaFunction({
					gameId: editingGameId,
					timestamp,
					homeTeamId: formData.homeTeamId || null,
					awayTeamId: formData.awayTeamId || null,
					field: fieldNumber,
					homeScore,
					awayScore,
					type: formData.type as 'regular' | 'playoff',
					seasonId: formData.seasonId,
				})

				toast.success('Success', {
					description: 'Game updated successfully',
				})
			} else {
				// Create new game
				await createGameViaFunction({
					timestamp,
					homeTeamId: formData.homeTeamId || null,
					awayTeamId: formData.awayTeamId || null,
					field: fieldNumber,
					homeScore,
					awayScore,
					type: formData.type as 'regular' | 'playoff',
					seasonId: formData.seasonId,
				})

				toast.success('Success', {
					description: 'Game created successfully',
				})
			}

			// Close dialog and reset form
			closeDialog()
		} catch (error) {
			logger.error(
				'Error saving game',
				error instanceof Error ? error : undefined,
				{ component: 'GameManagement', action: 'saveGame' }
			)
			toast.error('Error', {
				description:
					error instanceof Error ? error.message : 'Failed to save game',
			})
		} finally {
			setIsSubmitting(false)
		}
	}

	const handleEditGame = (game: GameDocument & { id: string }) => {
		const gameDate = game.date.toDate()
		const dateStr = format(gameDate, 'yyyy-MM-dd')
		const timeStr = format(gameDate, 'HH:mm')

		setFormData({
			date: dateStr,
			time: timeStr,
			homeTeamId: game.home?.id || '',
			awayTeamId: game.away?.id || '',
			field: game.field.toString(),
			homeScore: game.homeScore !== null ? game.homeScore.toString() : '',
			awayScore: game.awayScore !== null ? game.awayScore.toString() : '',
			type: game.type,
			seasonId: game.season.id,
		})
		setEditingGameId(game.id)
		setFormDialogOpen(true)
	}

	const handleDeleteClick = (game: GameDocument & { id: string }) => {
		setGameToDelete(game)
		setDeleteDialogOpen(true)
	}

	const handleConfirmDelete = async () => {
		if (!gameToDelete) return

		try {
			await deleteGameViaFunction({ gameId: gameToDelete.id })

			toast.success('Success', {
				description: 'Game deleted successfully',
			})

			setDeleteDialogOpen(false)
			setGameToDelete(null)
		} catch (error) {
			logger.error(
				'Error deleting game',
				error instanceof Error ? error : undefined,
				{ component: 'GameManagement', action: 'deleteGame' }
			)
			toast.error('Error', {
				description:
					error instanceof Error ? error.message : 'Failed to delete game',
			})
		}
	}

	const handleCancelDelete = () => {
		setDeleteDialogOpen(false)
		setGameToDelete(null)
	}

	const formatDate = (timestamp: Timestamp) => {
		const date = timestamp.toDate()
		return format(date, 'MMM dd, yyyy')
	}

	const formatTime = (timestamp: Timestamp) => {
		const date = timestamp.toDate()
		return format(date, 'h:mm a')
	}

	const filteredGames = games
		? games.filter(
				(game) => !filterSeasonId || game.season.id === filterSeasonId
			)
		: []

	const sortedGames = filteredGames.length
		? [...filteredGames].sort((a, b) => {
				const dateCompare = a.date.toMillis() - b.date.toMillis()
				if (dateCompare !== 0) return dateCompare
				return a.field - b.field
			})
		: []

	if (playerLoading) {
		return (
			<PageContainer>
				<div className='flex justify-center items-center h-64'>
					<p>Loading...</p>
				</div>
			</PageContainer>
		)
	}

	// Handle query errors
	if (gamesError || seasonsError) {
		const error = gamesError || seasonsError
		return (
			<PageContainer>
				<QueryError
					error={error!}
					title={gamesError ? 'Error Loading Games' : 'Error Loading Seasons'}
					onRetry={() => window.location.reload()}
				/>
			</PageContainer>
		)
	}

	if (!isAdmin) {
		return (
			<PageContainer>
				<Card>
					<CardContent className='pt-6'>
						<div className='flex items-center justify-center gap-2 text-red-600 mb-4'>
							<AlertTriangle className='h-6 w-6' />
							<h2 className='text-xl font-semibold'>Access Denied</h2>
						</div>
						<p className='text-muted-foreground text-center'>
							You don't have permission to access game management.
						</p>
					</CardContent>
				</Card>
			</PageContainer>
		)
	}

	if (isLoading) {
		return (
			<PageContainer>
				<div className='flex justify-center items-center h-64'>
					<p>Loading games...</p>
				</div>
			</PageContainer>
		)
	}

	return (
		<PageContainer withSpacing withGap>
			<PageHeader
				title='Game Management'
				description='Create, edit, and manage game schedules for all seasons'
				icon={Calendar}
			/>

			{/* Back to Dashboard and Create Button */}
			<div className='flex items-center justify-between'>
				<Button variant='outline' asChild>
					<Link to='/admin'>
						<ArrowLeft className='h-4 w-4 mr-2' />
						Back to Admin Dashboard
					</Link>
				</Button>
				<Button onClick={openCreateDialog}>
					<Plus className='h-4 w-4 mr-2' />
					Create Game
				</Button>
			</div>

			{/* Games Table */}
			<Card>
				<CardHeader>
					<div className='flex items-center justify-between'>
						<div>
							<CardTitle className='flex items-center gap-2'>
								<Calendar className='h-5 w-5 text-indigo-600' />
								Games ({sortedGames.length})
							</CardTitle>
							<CardDescription>
								View and manage all games in the system
							</CardDescription>
						</div>
						<Select
							value={filterSeasonId}
							onValueChange={(value) => setFilterSeasonId(value)}
						>
							<SelectTrigger>
								<SelectValue placeholder='Filter by season' />
							</SelectTrigger>
							<SelectContent>
								{seasons?.map((season) => (
									<SelectItem key={season.id} value={season.id}>
										{season.name}
									</SelectItem>
								))}
							</SelectContent>
						</Select>
					</div>
				</CardHeader>
				<CardContent>
					{gamesLoading ? (
						<div className='text-center py-12'>
							<Loader2 className='h-8 w-8 animate-spin mx-auto mb-4 text-muted-foreground' />
							<p className='text-muted-foreground'>Loading games...</p>
						</div>
					) : sortedGames.length === 0 ? (
						<div className='text-center py-12'>
							<Calendar className='h-12 w-12 text-muted-foreground mx-auto mb-4' />
							<p className='text-lg font-medium text-muted-foreground'>
								No Games Found
							</p>
							<p className='text-sm text-muted-foreground mt-2'>
								Create your first game to get started.
							</p>
						</div>
					) : (
						<div className='overflow-x-auto'>
							<Table>
								<TableHeader>
									<TableRow>
										<TableHead>Date</TableHead>
										<TableHead>Time</TableHead>
										<TableHead>Field</TableHead>
										<TableHead>Home Team</TableHead>
										<TableHead>Away Team</TableHead>
										<TableHead>Score</TableHead>
										<TableHead>Type</TableHead>
										<TableHead className='text-right'>Actions</TableHead>
									</TableRow>
								</TableHeader>
								<TableBody>
									{sortedGames.map((game) => (
										<TableRow key={game.id}>
											<TableCell>{formatDate(game.date)}</TableCell>
											<TableCell>{formatTime(game.date)}</TableCell>
											<TableCell>Field {game.field}</TableCell>
											<TableCell>
												{game.home?.id
													? allTeams?.find((t) => t.id === game.home?.id)
															?.name || game.home.id
													: 'TBD'}
											</TableCell>
											<TableCell>
												{game.away?.id
													? allTeams?.find((t) => t.id === game.away?.id)
															?.name || game.away.id
													: 'TBD'}
											</TableCell>
											<TableCell>
												{game.homeScore !== null && game.awayScore !== null ? (
													`${game.homeScore} - ${game.awayScore}`
												) : (
													<span className='text-muted-foreground'>
														Not played yet
													</span>
												)}
											</TableCell>
											<TableCell className='capitalize'>{game.type}</TableCell>
											<TableCell className='text-right'>
												<div className='flex items-center justify-end gap-2'>
													<Button
														size='sm'
														variant='outline'
														onClick={() => handleEditGame(game)}
													>
														<Edit className='h-3 w-3 mr-1' />
														Edit
													</Button>
													<Button
														size='sm'
														variant='destructive'
														onClick={() => handleDeleteClick(game)}
													>
														<Trash2 className='h-3 w-3 mr-1' />
														Delete
													</Button>
												</div>
											</TableCell>
										</TableRow>
									))}
								</TableBody>
							</Table>
						</div>
					)}
				</CardContent>
			</Card>

			{/* Create/Edit Game Dialog */}
			<Dialog
				open={formDialogOpen}
				onOpenChange={(open) => !open && closeDialog()}
			>
				<DialogContent className='max-w-2xl max-h-[90vh] overflow-y-auto'>
					<DialogHeader>
						<DialogTitle>
							{editingGameId ? 'Edit Game' : 'Create New Game'}
						</DialogTitle>
						<DialogDescription>
							{editingGameId
								? 'Update the game details below'
								: 'Enter the game details below. Leave scores empty to create a game before it is played.'}
						</DialogDescription>
					</DialogHeader>

					<div className='space-y-4 py-4'>
						<form onSubmit={handleSubmit} className='space-y-4' id='game-form'>
							<div className='space-y-2'>
								<Label htmlFor='season'>Season</Label>
								<Select
									value={formData.seasonId}
									onValueChange={(value) =>
										handleInputChange('seasonId', value)
									}
								>
									<SelectTrigger id='season' className='w-full'>
										<SelectValue placeholder='Select a season' />
									</SelectTrigger>
									<SelectContent>
										{seasons?.map((season) => (
											<SelectItem key={season.id} value={season.id}>
												{season.name}
											</SelectItem>
										))}
									</SelectContent>
								</Select>
							</div>

							<div className='grid grid-cols-2 gap-4'>
								<div className='space-y-2'>
									<Label htmlFor='date'>Date</Label>
									<Select
										value={formData.date}
										onValueChange={(value) => handleInputChange('date', value)}
									>
										<SelectTrigger id='date' className='w-full'>
											<SelectValue placeholder='Select a date' />
										</SelectTrigger>
										<SelectContent>
											{saturdays.map((saturday) => (
												<SelectItem key={saturday.date} value={saturday.date}>
													{saturday.display}
												</SelectItem>
											))}
										</SelectContent>
									</Select>
								</div>

								<div className='space-y-2'>
									<Label htmlFor='time'>Time</Label>
									<Select
										value={formData.time}
										onValueChange={(value) => handleInputChange('time', value)}
									>
										<SelectTrigger id='time' className='w-full'>
											<SelectValue placeholder='Select a time' />
										</SelectTrigger>
										<SelectContent>
											{timeOptions.map((time) => (
												<SelectItem key={time.value} value={time.value}>
													{time.display}
												</SelectItem>
											))}
										</SelectContent>
									</Select>
								</div>
							</div>

							<div className='grid grid-cols-2 gap-4'>
								<div className='space-y-2'>
									<Label htmlFor='field'>Field</Label>
									<Select
										value={formData.field}
										onValueChange={(value) => handleInputChange('field', value)}
									>
										<SelectTrigger id='field' className='w-full'>
											<SelectValue placeholder='Select a field' />
										</SelectTrigger>
										<SelectContent>
											<SelectItem value='1'>Field 1</SelectItem>
											<SelectItem value='2'>Field 2</SelectItem>
											<SelectItem value='3'>Field 3</SelectItem>
										</SelectContent>
									</Select>
								</div>

								<div className='space-y-2'>
									<Label htmlFor='type'>Game Type</Label>
									<Select
										value={formData.type}
										onValueChange={(value) => handleInputChange('type', value)}
									>
										<SelectTrigger id='type' className='w-full'>
											<SelectValue placeholder='Select a game type' />
										</SelectTrigger>
										<SelectContent>
											<SelectItem value='regular'>Regular</SelectItem>
											<SelectItem value='playoff'>Playoff</SelectItem>
										</SelectContent>
									</Select>
								</div>
							</div>

							<div className='grid grid-cols-2 gap-4'>
								<div className='space-y-2'>
									<Label htmlFor='homeTeam'>Home Team</Label>
									<Select
										value={formData.homeTeamId || 'TBD'}
										onValueChange={(value) =>
											handleInputChange(
												'homeTeamId',
												value === 'TBD' ? '' : value
											)
										}
									>
										<SelectTrigger id='homeTeam' className='w-full'>
											<SelectValue placeholder='Select home team' />
										</SelectTrigger>
										<SelectContent>
											<SelectItem value='TBD' />
											{sortedTeams.map((team) => (
												<SelectItem key={team.id} value={team.id}>
													{team.name}
												</SelectItem>
											))}
										</SelectContent>
									</Select>
								</div>

								<div className='space-y-2'>
									<Label htmlFor='awayTeam'>Away Team</Label>
									<Select
										value={formData.awayTeamId || 'TBD'}
										onValueChange={(value) =>
											handleInputChange(
												'awayTeamId',
												value === 'TBD' ? '' : value
											)
										}
									>
										<SelectTrigger id='awayTeam' className='w-full'>
											<SelectValue placeholder='Select away team' />
										</SelectTrigger>
										<SelectContent>
											<SelectItem value='TBD' />
											{sortedTeams.map((team) => (
												<SelectItem key={team.id} value={team.id}>
													{team.name}
												</SelectItem>
											))}
										</SelectContent>
									</Select>
								</div>
							</div>

							<div className='grid grid-cols-2 gap-4'>
								<div className='space-y-2'>
									<Label htmlFor='homeScore'>Home Team Score (optional)</Label>
									<Input
										id='homeScore'
										type='number'
										min='0'
										placeholder='Leave empty if not yet played'
										value={formData.homeScore}
										onChange={(e) =>
											handleInputChange('homeScore', e.target.value)
										}
									/>
								</div>

								<div className='space-y-2'>
									<Label htmlFor='awayScore'>Away Team Score (optional)</Label>
									<Input
										id='awayScore'
										type='number'
										min='0'
										placeholder='Leave empty if not yet played'
										value={formData.awayScore}
										onChange={(e) =>
											handleInputChange('awayScore', e.target.value)
										}
									/>
								</div>
							</div>
						</form>
					</div>

					<DialogFooter>
						<Button
							variant='outline'
							onClick={closeDialog}
							disabled={isSubmitting}
							type='button'
						>
							Cancel
						</Button>
						<Button type='submit' form='game-form' disabled={isSubmitting}>
							{isSubmitting ? (
								<>
									<Loader2 className='h-4 w-4 mr-2 animate-spin' />
									{editingGameId ? 'Updating...' : 'Creating...'}
								</>
							) : (
								<>{editingGameId ? 'Update Game' : 'Create Game'}</>
							)}
						</Button>
					</DialogFooter>
				</DialogContent>
			</Dialog>

			<Dialog open={deleteDialogOpen} onOpenChange={setDeleteDialogOpen}>
				<DialogContent>
					<DialogHeader>
						<DialogTitle>Delete Game</DialogTitle>
						<DialogDescription>
							Are you sure you want to delete this game? This action cannot be
							undone.
						</DialogDescription>
					</DialogHeader>
					{gameToDelete && (
						<div className='py-4'>
							<p className='text-sm text-muted-foreground'>
								<strong>Date:</strong> {formatDate(gameToDelete.date)} at{' '}
								{formatTime(gameToDelete.date)}
							</p>
							<p className='text-sm text-muted-foreground'>
								<strong>Field:</strong> {gameToDelete.field}
							</p>
							<p className='text-sm text-muted-foreground'>
								<strong>Teams:</strong> {gameToDelete.home?.id || 'TBD'} vs{' '}
								{gameToDelete.away?.id || 'TBD'}
							</p>
							{gameToDelete.homeScore !== null &&
								gameToDelete.awayScore !== null && (
									<p className='text-sm text-muted-foreground'>
										<strong>Score:</strong> {gameToDelete.homeScore} -{' '}
										{gameToDelete.awayScore}
									</p>
								)}
						</div>
					)}
					<DialogFooter>
						<Button variant='outline' onClick={handleCancelDelete}>
							Cancel
						</Button>
						<Button variant='destructive' onClick={handleConfirmDelete}>
							Delete Game
						</Button>
					</DialogFooter>
				</DialogContent>
			</Dialog>
		</PageContainer>
	)
}<|MERGE_RESOLUTION|>--- conflicted
+++ resolved
@@ -217,12 +217,6 @@
 		teamsBySeasonQuery(selectedSeasonRef?.ref)
 	)
 
-<<<<<<< HEAD
-=======
-	// Query all teams (for displaying team names in the table)
-	const [allTeamsSnapshot, , allTeamsError] = useCollection(allTeamsQuery())
-
->>>>>>> 5ffbec76
 	useEffect(() => {
 		if (teamsError) {
 			logger.error('Failed to load teams:', {
@@ -232,21 +226,6 @@
 			toast.error('Failed to load teams', { description: teamsError.message })
 		}
 	}, [teamsError])
-<<<<<<< HEAD
-=======
-
-	useEffect(() => {
-		if (allTeamsError) {
-			logger.error('Failed to load all teams:', {
-				component: 'GameManagement',
-				error: allTeamsError.message,
-			})
-			toast.error('Failed to load all teams', {
-				description: allTeamsError.message,
-			})
-		}
-	}, [allTeamsError])
->>>>>>> 5ffbec76
 
 	const teams = teamsSnapshot?.docs.map((doc) => ({
 		id: doc.id,
