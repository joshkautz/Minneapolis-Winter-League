import { lazyImport } from '@/shared/utils'

/**
 * Centralized registry of all lazy-loaded route components
 *
 * This keeps all component imports in one place, making it easier to:
 * - Track which components are being lazy-loaded
 * - Update import paths consistently
 * - Analyze bundle splitting
 *
 * Organization:
 * - Public routes: features/public/* (accessible without authentication)
 * - Player routes: features/player/* (require authentication)
 * - Admin routes: features/admin/* (require authentication + admin role)
 */

// ==================== PUBLIC ROUTES ====================
// Accessible without authentication

export const Home = lazyImport(() => import('@/features/public/home'), 'Home')
export const Schedule = lazyImport(
	() => import('@/features/public/schedule'),
	'Schedule'
)
export const Standings = lazyImport(
	() => import('@/features/public/standings'),
	'Standings'
)
export const Teams = lazyImport(
	() => import('@/features/public/teams'),
	'Teams'
)
export const TeamProfile = lazyImport(
	() => import('@/features/public/teams'),
	'TeamProfile'
)
export const PlayerRankings = lazyImport(
	() => import('@/features/public/rankings'),
	'PlayerRankings'
)
export const PlayerRankingHistory = lazyImport(
	() => import('@/features/public/rankings'),
	'PlayerRankingHistory'
)
export const News = lazyImport(() => import('@/features/public/news'), 'News')

// ==================== PLAYER ROUTES ====================
// Require authentication

export const Profile = lazyImport(
	() => import('@/features/player/profile'),
	'Profile'
)
export const ManageTeam = lazyImport(
	() => import('@/features/player/team'),
	'ManageTeam'
)

// ==================== ADMIN ROUTES ====================
// Require authentication + admin role

export const AdminDashboard = lazyImport(
	() => import('@/features/admin/dashboard'),
	'AdminDashboard'
)
export const BadgeManagement = lazyImport(
	() => import('@/features/admin/badge-management'),
	'BadgeManagement'
)
export const EmailVerification = lazyImport(
	() => import('@/features/admin/email-verification'),
	'EmailVerification'
)
export const GameManagement = lazyImport(
	() => import('@/features/admin/game-management'),
	'GameManagement'
)
export const OfferManagement = lazyImport(
	() => import('@/features/admin/offer-management'),
	'OfferManagement'
)
export const NewsManagement = lazyImport(
	() => import('@/features/admin/news-management'),
	'NewsManagement'
)
export const PlayerManagement = lazyImport(
	() => import('@/features/admin/player-management'),
	'PlayerManagement'
)
export const PlayerRankingManagement = lazyImport(
	() => import('@/features/admin/player-ranking-management'),
	'PlayerRankingManagement'
)
export const RegistrationManagement = lazyImport(
	() => import('@/features/admin/registration-management'),
	'RegistrationManagement'
)
export const SeasonManagement = lazyImport(
	() => import('@/features/admin/season-management'),
	'SeasonManagement'
)
export const TeamManagement = lazyImport(
	() => import('@/features/admin/team-management'),
	'TeamManagement'
)

<<<<<<< HEAD
// ==================== ERROR PAGES ====================

export const NotFound = lazyImport(() => import('@/pages'), 'NotFound')
=======
// Error pages
export const NotFound = lazyImport(
	() => import('@/features/not-found'),
	'NotFound'
)
>>>>>>> 96a36c40
<|MERGE_RESOLUTION|>--- conflicted
+++ resolved
@@ -104,14 +104,9 @@
 	'TeamManagement'
 )
 
-<<<<<<< HEAD
 // ==================== ERROR PAGES ====================
 
-export const NotFound = lazyImport(() => import('@/pages'), 'NotFound')
-=======
-// Error pages
 export const NotFound = lazyImport(
 	() => import('@/features/not-found'),
 	'NotFound'
-)
->>>>>>> 96a36c40
+)