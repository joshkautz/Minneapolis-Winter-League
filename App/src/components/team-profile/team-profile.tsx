--- conflicted
+++ resolved
@@ -163,13 +163,8 @@
 						)
 					)}
 				</NotificationCard>
-<<<<<<< HEAD
-				<TeamRecord.Root>
+				<TeamRecordRoot>
 					{gamesQuerySnapshot?.docs.map((game, index) => {
-=======
-				<TeamRecordRoot>
-					{gamesSnapshot?.docs.map((game, index) => {
->>>>>>> 053b512c
 						const gameData = game.data()
 						const opponent =
 							teamDocumentSnapshot?.id == gameData.home.id
