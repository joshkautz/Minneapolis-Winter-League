--- conflicted
+++ resolved
@@ -15,7 +15,7 @@
 import { useForm } from 'react-hook-form'
 import { zodResolver } from '@hookform/resolvers/zod'
 import { toast } from './ui/use-toast'
-<<<<<<< HEAD
+import { stripeRegistration, updatePlayerDoc } from '@/firebase/firestore'
 import {
 	Table,
 	TableCaption,
@@ -25,9 +25,6 @@
 	TableBody,
 	TableCell,
 } from './ui/table'
-=======
-import { stripeRegistration, updatePlayerDoc } from '@/firebase/firestore'
->>>>>>> 2d9566cc
 
 const profileSchema = z.object({
 	firstname: z.string(),
@@ -40,16 +37,12 @@
 type ProfileSchema = z.infer<typeof profileSchema>
 
 export const Profile = () => {
-<<<<<<< HEAD
-	const { user, firestoreValue, offers } = useContext(AuthContext)
-=======
 	const {
 		authStateUser,
 		documentDataSnapshot,
 		sendEmailVerification,
 		sendPasswordResetEmail,
 	} = useContext(AuthContext)
->>>>>>> 2d9566cc
 
 	const defaultValues: ProfileSchema = {
 		firstname: documentDataSnapshot?.data()?.firstname ?? '',
@@ -209,7 +202,7 @@
 					</TableRow>
 				</TableHeader>
 				<TableBody>
-					{offers.length > 0 ? (
+					{/* {offers.length > 0 ? (
 						offers.map(
 							({ offer: { creator, status }, player, team }, index) => {
 								// const playerData = userDocRef(player.id)
@@ -225,20 +218,16 @@
 						)
 					) : (
 						<TableCell>No Data</TableCell>
-					)}
+					)} */}
 				</TableBody>
 			</Table>
 			<Button onClick={registrationButtonOnClickHandler}>Register</Button>
-<<<<<<< HEAD
-		</div>
-=======
 			<Button onClick={sendEmailVerificationButtonOnClickHandler}>
 				Send Verification Email
 			</Button>
 			<Button onClick={sendPasswordResetEmailButtonOnClickHandler}>
 				Send Password Reset Email
 			</Button>
-		</>
->>>>>>> 2d9566cc
+		</div>
 	)
 }