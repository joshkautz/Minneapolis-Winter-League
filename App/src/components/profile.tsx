import { AuthContext } from '@/firebase/auth-context'
import { Input } from '@/components/ui/input'
import { useContext } from 'react'
import { Button } from '@/components/ui/button'
import {
	Form,
	FormField,
	FormItem,
	FormLabel,
	FormControl,
	FormDescription,
	FormMessage,
} from '@/components/ui/form'
import { z } from 'zod'
import { useForm } from 'react-hook-form'
import { zodResolver } from '@hookform/resolvers/zod'
import { stripeRegistration, updatePlayerDoc } from '@/firebase/firestore'
import { toast } from './ui/use-toast'
import {
	Table,
	TableCaption,
	TableHeader,
	TableRow,
	TableHead,
	TableBody,
	TableCell,
} from './ui/table'

const profileSchema = z.object({
	firstname: z.string(),
	lastname: z.string(),
	registered: z.boolean(),
	team: z.string(),
	email: z.string().email(),
})

type ProfileSchema = z.infer<typeof profileSchema>

export const Profile = () => {
	const { user, firestoreValue, offers } = useContext(AuthContext)

	const defaultValues: ProfileSchema = {
		firstname: firestoreValue?.firstname ?? '',
		lastname: firestoreValue?.lastname ?? '',
		registered: firestoreValue?.registered ?? '',
		team: firestoreValue?.team ?? '',
		email: firestoreValue?.email ?? '',
	}

	const form = useForm<ProfileSchema>({
		resolver: zodResolver(profileSchema),
		defaultValues,
		// mode: 'onChange',
	})

	const onSubmit = (data: ProfileSchema) => {
		updatePlayerDoc(user, {
			firstname: data.firstname,
			lastname: data.lastname,
		})
			.then(() => {
				toast({
					title: `Updated profile with: ${data}`,
				})
			})
			.catch((err) => {
				toast({
					title: `Failed to update profile: ${err}`,
					variant: 'destructive',
				})
			})
	}

	const registrationButtonOnClickHandler = () => {
		stripeRegistration(user)
	}

	return (
		<div className={'container'}>
			<div
				className={
					'max-w-max my-4 text-2xl font-extrabold text-transparent bg-clip-text bg-gradient-to-r from-primary to-purple-500'
				}
			>
				{user?.displayName ? `Hello ${user.displayName}` : 'Your Profile'}
			</div>
			<Form {...form}>
				<form onSubmit={form.handleSubmit(onSubmit)} className="space-y-8">
					<FormField
						control={form.control}
						name="firstname"
						render={({ field }) => (
							<FormItem>
								<FormLabel>First Name</FormLabel>
								<FormControl>
									<Input {...field} />
								</FormControl>
								<FormDescription>
									This is your publicly displayed name.
								</FormDescription>
								<FormMessage />
							</FormItem>
						)}
					/>
					<FormField
						control={form.control}
						name="lastname"
						render={({ field }) => (
							<FormItem>
								<FormLabel>Last Name</FormLabel>
								<FormControl>
									<Input {...field} />
								</FormControl>
								<FormDescription>
									This is your publicly displayed name.
								</FormDescription>
								<FormMessage />
							</FormItem>
						)}
					/>
					<FormField
						control={form.control}
						name="registered"
						render={() => (
							<FormItem>
								<FormLabel>Registered</FormLabel>
								<FormControl>
									<Input disabled />
								</FormControl>
								<FormDescription>You can register via Stripe.</FormDescription>
								<FormMessage />
							</FormItem>
						)}
					/>
					<FormField
						control={form.control}
						name="email"
						render={({ field }) => (
							<FormItem>
								<FormLabel>Email</FormLabel>
								<FormControl>
									<Input disabled {...field} />
								</FormControl>
								<FormDescription>
									You cannot change email addresses yet.
								</FormDescription>
								<FormMessage />
							</FormItem>
						)}
					/>
					<FormField
						control={form.control}
						name="team"
						render={({ field }) => (
							<FormItem>
								<FormLabel>Team</FormLabel>
								<FormControl>
									<Input {...field} />
								</FormControl>
								<FormDescription>
									You can leave a team at will. But you must be invited to join
									a team, or have your request accepted.
								</FormDescription>
								<FormMessage />
							</FormItem>
						)}
					/>
					<Button type="submit">Update profile</Button>
				</form>
			</Form>
<<<<<<< HEAD
			<div className="flex flex-wrap max-w-full ring">
				{/* {JSON.stringify(offers)} */}
			</div>

			<Table>
				<TableCaption>Offers</TableCaption>
				<TableHeader>
					<TableRow>
						<TableHead>Creator</TableHead>
						<TableHead>Status</TableHead>
						<TableHead>Player</TableHead>
						<TableHead>Team</TableHead>
					</TableRow>
				</TableHeader>
				<TableBody>
					{offers.length > 0 ? (
						offers.map(
							({ offer: { creator, status }, player, team }, index) => {
								// const playerData = userDocRef(player.id)
								return (
									<TableRow key={index}>
										<TableCell>{creator}</TableCell>
										<TableCell>{status}</TableCell>
										<TableCell>{player?.email}</TableCell>
										<TableCell>{team?.name}</TableCell>
									</TableRow>
								)
							}
						)
					) : (
						<TableCell>No Data</TableCell>
					)}
				</TableBody>
			</Table>
		</div>
=======
			<Button onClick={registrationButtonOnClickHandler}>Register</Button>
		</>
>>>>>>> c1625997
	)
}<|MERGE_RESOLUTION|>--- conflicted
+++ resolved
@@ -168,7 +168,6 @@
 					<Button type="submit">Update profile</Button>
 				</form>
 			</Form>
-<<<<<<< HEAD
 			<div className="flex flex-wrap max-w-full ring">
 				{/* {JSON.stringify(offers)} */}
 			</div>
@@ -203,10 +202,7 @@
 					)}
 				</TableBody>
 			</Table>
+			<Button onClick={registrationButtonOnClickHandler}>Register</Button>
 		</div>
-=======
-			<Button onClick={registrationButtonOnClickHandler}>Register</Button>
-		</>
->>>>>>> c1625997
 	)
 }