--- conflicted
+++ resolved
@@ -15,10 +15,6 @@
 import { useDocument } from 'react-firebase-hooks/firestore'
 
 // Winter League
-<<<<<<< HEAD
-import { auth, User } from '@/firebase/auth'
-import { OfferType, useOffers } from '@/hooks/use-offers'
-=======
 import {
 	auth,
 	User,
@@ -26,32 +22,13 @@
 	AuthError,
 	ActionCodeSettings,
 } from '@/firebase/auth'
->>>>>>> 2d9566cc
 import {
 	playerDocRef,
 	FirestoreError,
 	DocumentSnapshot,
 } from '@/firebase/firestore'
 
-// interface PlayerDocumentData {
-// 	captain: boolean
-// 	email: string
-// 	firstname: string
-// 	lastname: string
-// 	registered: boolean
-// 	team: DocumentReference
-// }
-
 interface AuthProps {
-<<<<<<< HEAD
-	user: User | null | undefined
-	loading: boolean
-	error: Error | undefined
-	firestoreValue: DocumentData | undefined
-	firestoreLoading: boolean
-	firestoreError: FirestoreError | undefined
-	offers: OfferType[]
-=======
 	authStateUser: User | null | undefined
 	authStateLoading: boolean
 	authStateError: Error | undefined
@@ -84,7 +61,6 @@
 	) => Promise<boolean>
 	sendPasswordResetEmailSending: boolean
 	sendPasswordResetEmailError: Error | AuthError | undefined
->>>>>>> 2d9566cc
 }
 const AuthContext = createContext<AuthProps>({} as AuthProps)
 
@@ -116,20 +92,9 @@
 		sendPasswordResetEmailError,
 	] = useSendPasswordResetEmail(auth)
 
-	const { offers } = useOffers(authValue, firestoreValue)
-
 	return (
 		<AuthContext.Provider
 			value={{
-<<<<<<< HEAD
-				user: authValue,
-				loading: authLoading,
-				error: authError,
-				firestoreValue: firestoreValue,
-				firestoreLoading: firestoreLoading,
-				firestoreError: firestoreError,
-				offers: offers,
-=======
 				authStateUser: authStateUser,
 				authStateLoading: authStateLoading,
 				authStateError: authStateError,
@@ -155,7 +120,6 @@
 				sendPasswordResetEmail: sendPasswordResetEmail,
 				sendPasswordResetEmailSending: sendPasswordResetEmailSending,
 				sendPasswordResetEmailError: sendPasswordResetEmailError,
->>>>>>> 2d9566cc
 			}}
 		>
 			{children}
