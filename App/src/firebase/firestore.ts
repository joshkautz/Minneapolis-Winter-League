import {
	addDoc,
	deleteDoc,
	doc,
	query,
	where,
	getDoc,
	setDoc,
	getFirestore,
	DocumentData,
	FirestoreError,
	arrayRemove,
	arrayUnion,
	orderBy,
	updateDoc,
	UpdateData,
	getDocs,
	collection,
	onSnapshot,
	Unsubscribe,
	or,
	DocumentSnapshot,
	QueryDocumentSnapshot,
	DocumentReference,
	QuerySnapshot,
	Timestamp,
	Query,
	Timestamp,
	getCountFromServer,
} from 'firebase/firestore'

import { app } from './app'
import { User } from './auth'
import { Products } from './stripe'
import {
	CheckoutSessionData,
	GamesData,
	OfferData,
	PlayerData,
	StandingsData,
	TeamData,
} from '@/lib/interfaces'
import { deleteImage, ref, storage } from './storage'

interface PlayerDocumentData {
	captain: boolean
	email: string
	firstname: string
	lastname: string
	registered: boolean
	team: DocumentReference<TeamData, DocumentData>
}

const firestore = getFirestore(app)

const acceptOffer = (
	offerRef: DocumentReference<OfferData, DocumentData>
): Promise<void> => {
	return updateDoc(offerRef, {
		status: 'accepted',
	})
}

const rejectOffer = (
	offerRef: DocumentReference<OfferData, DocumentData>
): Promise<void> => {
	return updateDoc(offerRef, {
		status: 'rejected',
	})
}

const getRegisteredPlayers = async (
	teamRef: DocumentReference<TeamData, DocumentData>
) => {
	const aggregateQuerySnapshot = await getCountFromServer(
		query(
			collection(firestore, 'players'),
			where('team', '==', teamRef),
			where('registered', '==', true)
		)
	)
	return aggregateQuerySnapshot.data().count
}

const createTeam = async (
	playerRef: DocumentReference<PlayerData, DocumentData>,
	name: string,
	logo?: string,
	storagePath?: string
) => {
	const team = await addDoc(collection(firestore, 'teams'), {
		captains: [playerRef],
		logo: logo ? logo : null,
		name: name,
		registered: false,
<<<<<<< HEAD
		registeredDate: Timestamp.now(),
=======
		registeredTimestamp: Timestamp.now(),
>>>>>>> 9fcf371c
		roster: [playerRef],
		storagePath: storagePath ? storagePath : null,
	})

	await updateDoc(playerRef, {
		captain: true,
		team: team,
	})

	const offersQuerySnapshot = await getDocs(
		query(collection(firestore, 'offers'), where('player', '==', playerRef))
	)

	const offersPromises = offersQuerySnapshot.docs.map(
		(offer: QueryDocumentSnapshot) => deleteDoc(offer.ref)
	)

	return Promise.all(offersPromises)
}

const createPlayer = (
	uid: string,
	firstname: string,
	lastname: string,
	email: string
): Promise<void> => {
	return setDoc(doc(firestore, 'players', uid), {
		captain: false,
		firstname: firstname,
		lastname: lastname,
		email: email,
		registered: false,
		team: null,
	})
}

const deleteTeam = async (
	teamRef: DocumentReference<TeamData, DocumentData>,
	setLoadingState: React.Dispatch<React.SetStateAction<boolean>>
) => {
	setLoadingState(true)

	const offersQuerySnapshot = await getDocs(
		query(collection(firestore, 'offers'), where('team', '==', teamRef))
	)

	const offersPromises = offersQuerySnapshot.docs.map(
		(offer: QueryDocumentSnapshot) => deleteDoc(offer.ref)
	)

	const playersQuerySnapshot = await getDocs(
		query(collection(firestore, 'players'), where('team', '==', teamRef))
	)

	const playersPromises = playersQuerySnapshot.docs.map(
		(player: QueryDocumentSnapshot) =>
			updateDoc(player.ref, {
				captain: false,
				team: null,
			})
	)

	const teamDocumentSnapshot = await getDoc(teamRef)

	if (teamDocumentSnapshot) {
		const teamDocumentSnapshotData = teamDocumentSnapshot.data()
		if (teamDocumentSnapshotData?.storagePath) {
			await deleteImage(ref(storage, teamDocumentSnapshotData.storagePath))
		}
	}

	await Promise.all([offersPromises, playersPromises, deleteDoc(teamRef)])

	setLoadingState(false)
}

const promoteToCaptain = (
	playerRef: DocumentReference<PlayerData, DocumentData>,
	teamRef: DocumentReference<TeamData, DocumentData>
): Promise<[void, void]> => {
	return Promise.all([
		// Update the team.
		updateDoc(teamRef, {
			captains: arrayUnion(playerRef),
			roster: arrayUnion(playerRef),
		}),

		// Update the player.
		updateDoc(playerRef, {
			captain: true,
			team: teamRef,
		}),
	])
}

const demoteFromCaptain = async (
	playerRef: DocumentReference<PlayerData, DocumentData>,
	teamRef: DocumentReference<TeamData, DocumentData>
) => {
	if ((await getDoc(teamRef)).data()?.captains.length === 1)
		throw new Error('Cannot demote last captain.')

	await updateDoc(teamRef, {
		captains: arrayRemove(playerRef),
	})
	await updateDoc(playerRef, {
		captain: false,
	})
}

const leaveTeam = async (
	playerRef: DocumentReference<PlayerData, DocumentData>,
	teamRef: DocumentReference<TeamData, DocumentData>,
	setLoadingState: React.Dispatch<React.SetStateAction<boolean>>
) => {
	setLoadingState(true)
	if ((await getDoc(playerRef)).data()?.captain) {
		if ((await getDoc(teamRef)).data()?.captains.length === 1) {
			setLoadingState(false)
			throw new Error('Cannot remove last captain.')
		}
	}

	await updateDoc(teamRef, {
		captains: arrayRemove(playerRef),
		roster: arrayRemove(playerRef),
	})

	await updateDoc(playerRef, {
		captain: false,
		team: null,
	})

	setLoadingState(false)
}

const invitePlayerToJoinTeam = (
	playerRef: DocumentReference<PlayerData, DocumentData>,
	teamRef: DocumentReference<TeamData, DocumentData>
): Promise<DocumentReference<OfferData, DocumentData>> => {
	return addDoc(collection(firestore, 'offers'), {
		creator: 'captain',
		player: playerRef,
		team: teamRef,
		status: 'pending',
	}) as Promise<DocumentReference<OfferData, DocumentData>>
}

const requestToJoinTeam = (
	playerRef: DocumentReference<PlayerData, DocumentData>,
	teamRef: DocumentReference<TeamData, DocumentData>
): Promise<DocumentReference<OfferData, DocumentData>> => {
	return addDoc(collection(firestore, 'offers'), {
		creator: 'player',
		player: playerRef,
		team: teamRef,
		status: 'pending',
	}) as Promise<DocumentReference<OfferData, DocumentData>>
}

const getPlayerSnapshot = (
	playerRef: DocumentReference<PlayerData, DocumentData>
): Promise<DocumentSnapshot<PlayerData, DocumentData>> => {
	return getDoc(playerRef)
}

const getPlayerRef = (
	authValue: User | null | undefined
): DocumentReference<PlayerData, DocumentData> | undefined => {
	if (!authValue) return undefined
	return doc(firestore, 'players', authValue.uid) as DocumentReference<
		PlayerData,
		DocumentData
	>
}

const getStandingsRef = ():
	| DocumentReference<StandingsData, DocumentData>
	| undefined => {
	return doc(firestore, 'standings', 'standings') as DocumentReference<
		StandingsData,
		DocumentData
	>
}

const gamesQuery = (): Query<GamesData, DocumentData> => {
	return query(collection(firestore, 'games'), orderBy('date')) as Query<
		GamesData,
		DocumentData
	>
}

const gamesByTeamQuery = (
	teamRef: DocumentReference<TeamData, DocumentData> | undefined
): Query<GamesData, DocumentData> | undefined => {
	if (teamRef)
		return query(
			collection(firestore, 'games'),
			or(where('home', '==', teamRef), where('away', '==', teamRef)),
			orderBy('date', 'asc')
		) as Query<GamesData, DocumentData>
	return undefined
}

const updatePlayer = (
	authValue: User | null | undefined,
	data: UpdateData<PlayerDocumentData>
): Promise<void> => {
	return updateDoc(doc(firestore, 'players', authValue!.uid), data)
}

const teamsQuery = (): Query<TeamData, DocumentData> => {
	return query(collection(firestore, 'teams')) as Query<TeamData, DocumentData>
}

const offersForUnrosteredPlayersQuery = (
	playerRef: DocumentReference<PlayerData, DocumentData>,
	teamRef: DocumentReference<TeamData, DocumentData>
): Query<OfferData, DocumentData> => {
	return query(
		collection(firestore, 'offers'),
		where('player', '==', playerRef),
		where('team', '==', teamRef)
	) as Query<OfferData, DocumentData>
}

const unrosteredPlayersQuery = (): Query<PlayerData, DocumentData> => {
	return query(
		collection(firestore, 'players'),
		where('team', '==', null)
	) as Query<PlayerData, DocumentData>
}

const outgoingOffersQuery = (
	playerSnapshot: DocumentSnapshot<PlayerData, DocumentData> | undefined
): Query<OfferData, DocumentData> | undefined => {
	if (!playerSnapshot) return undefined

	// If the user is a captain, show all the invitations to join their team.
	if (playerSnapshot.data()?.captain) {
		return query(
			collection(firestore, 'offers'),
			where('team', '==', playerSnapshot.data()?.team),
			where('creator', '==', 'captain')
		) as Query<OfferData, DocumentData>
	}

	// If the user is a player, show all their requests to join teams.
	return query(
		collection(firestore, 'offers'),
		where('player', '==', playerSnapshot?.ref),
		where('creator', '==', 'player')
	) as Query<OfferData, DocumentData>
}

const incomingOffersQuery = (
	playerSnapshot: DocumentSnapshot<PlayerData, DocumentData> | undefined
): Query<OfferData, DocumentData> | undefined => {
	if (!playerSnapshot) return undefined

	// If the user is a captain, show all the requests to join their team.
	if (playerSnapshot.data()?.captain) {
		return query(
			collection(firestore, 'offers'),
			where('team', '==', playerSnapshot.data()?.team),
			where('creator', '==', 'player')
		) as Query<OfferData, DocumentData>
	}

	// If the user is a player, show all their invitations to join teams.
	return query(
		collection(firestore, 'offers'),
		where('player', '==', playerSnapshot.ref),
		where('creator', '==', 'captain')
	) as Query<OfferData, DocumentData>
}

const stripeRegistration = async (
	authValue: User | null | undefined,
	setLoadingState: React.Dispatch<React.SetStateAction<boolean>>
): Promise<Unsubscribe> => {
	setLoadingState(true)

	// Create new Checkout Session for the player
	const checkoutSessionRef = (await addDoc(
		collection(firestore, `customers/${authValue?.uid}/checkout_sessions`),
		{
			mode: 'payment',
			price: Products.MinnesotaWinterLeagueRegistration2023Test,
			success_url: window.location.href,
			cancel_url: window.location.href,
		}
	)) as DocumentReference<CheckoutSessionData, DocumentData>

	// Listen for the URL of the Checkout Session
	return onSnapshot(checkoutSessionRef, (checkoutSessionSnap) => {
		const data = checkoutSessionSnap.data()
		if (data) {
			if (data.url) {
				// We have a Stripe Checkout URL, let's redirect.
				setLoadingState(false)
				window.location.assign(data.url)
			}
		}
	})
}

export {
	acceptOffer,
	rejectOffer,
	getPlayerSnapshot,
	requestToJoinTeam,
	invitePlayerToJoinTeam,
	teamsQuery,
	gamesQuery,
	outgoingOffersQuery,
	offersForUnrosteredPlayersQuery,
	createPlayer,
	incomingOffersQuery,
	getPlayerRef,
	updatePlayer,
	getRegisteredPlayers,
	leaveTeam,
	createTeam,
	deleteTeam,
	stripeRegistration,
	gamesByTeamQuery,
	demoteFromCaptain,
	unrosteredPlayersQuery,
	promoteToCaptain,
	getStandingsRef,
	type DocumentData,
	type FirestoreError,
	type DocumentSnapshot,
	type QuerySnapshot,
	type DocumentReference,
	type QueryDocumentSnapshot,
}<|MERGE_RESOLUTION|>--- conflicted
+++ resolved
@@ -25,7 +25,6 @@
 	QuerySnapshot,
 	Timestamp,
 	Query,
-	Timestamp,
 	getCountFromServer,
 } from 'firebase/firestore'
 
@@ -93,11 +92,7 @@
 		logo: logo ? logo : null,
 		name: name,
 		registered: false,
-<<<<<<< HEAD
 		registeredDate: Timestamp.now(),
-=======
-		registeredTimestamp: Timestamp.now(),
->>>>>>> 9fcf371c
 		roster: [playerRef],
 		storagePath: storagePath ? storagePath : null,
 	})
