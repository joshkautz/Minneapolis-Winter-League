--- conflicted
+++ resolved
@@ -9,13 +9,6 @@
 	updateDoc,
 	UpdateData,
 	collection,
-<<<<<<< HEAD
-	where,
-	query,
-	QuerySnapshot,
-	getDoc,
-=======
->>>>>>> 2d9566cc
 	onSnapshot,
 	Unsubscribe,
 	DocumentSnapshot,
@@ -27,7 +20,6 @@
 
 import { app } from './app'
 import { User } from './auth'
-import { OfferType } from '@/hooks/use-offers'
 import { Products } from './stripe'
 
 interface PlayerDocumentData {
@@ -135,63 +127,6 @@
 	)
 }
 
-const getOfferTeamAndPlayerData = async (
-	userRef: User | null | undefined,
-	firestoreValue: DocumentData | undefined
-) => {
-	const offers: OfferType[] = []
-
-	if (!userRef || !firestoreValue) {
-		// no offers for unauthenticated
-		return offers
-	}
-
-	const { captain, team } = firestoreValue
-
-	if (!captain && team) {
-		// no offers for rostered players
-		return offers
-	}
-
-	try {
-		const offersRef = collection(firestore, 'offers')
-		const captainFilter = where('team', '==', team)
-		const playerFilter = where('player', '==', userRef)
-
-		const q = query(
-			offersRef,
-			captain ? captainFilter : playerFilter,
-			where('status', '==', 'pending')
-		)
-
-		const offersSnapshot: QuerySnapshot<DocumentData> = await getDocs(q)
-
-		const offersWithPlayerAndTeamData = await Promise.all(
-			offersSnapshot.docs.map(async (offerDoc) => {
-				const offerData = offerDoc.data()
-
-				const playerDocRef = doc(firestore, 'users', offerData.player.id)
-				const teamDocRef = doc(firestore, 'teams', offerData.team.id)
-				const playerSnapshot = await getDoc(playerDocRef)
-				const teamSnapshot = await getDoc(teamDocRef)
-				const playerData = playerSnapshot.data()
-				const teamData = teamSnapshot.data()
-
-				return {
-					offer: offerData,
-					player: playerData,
-					team: teamData,
-				}
-			})
-		)
-
-		return offersWithPlayerAndTeamData
-	} catch (error) {
-		console.error('Error fetching offer data:', error)
-		throw error
-	}
-}
-
 const stripeRegistration = async (
 	authValue: User | null | undefined
 ): Promise<Unsubscribe> => {
@@ -231,13 +166,8 @@
 	updatePlayerDoc,
 	type DocumentData,
 	type FirestoreError,
-<<<<<<< HEAD
-	getAllTeams,
-	getOfferTeamAndPlayerData,
-=======
 	type DocumentSnapshot,
 	type QuerySnapshot,
 	type DocumentReference,
->>>>>>> 2d9566cc
 	stripeRegistration,
 }