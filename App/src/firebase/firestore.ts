import {
	addDoc,
	doc,
	getFirestore,
	DocumentData,
	FirestoreError,
	updateDoc,
	UpdateData,
	getDocs,
	collection,
	where,
	query,
	QuerySnapshot,
<<<<<<< HEAD
	getDoc,
=======
	onSnapshot,
	Unsubscribe,
>>>>>>> c1625997
} from 'firebase/firestore'

import { app } from './app'
import { User } from './auth'
<<<<<<< HEAD
import { OfferType } from '@/hooks/use-offers'
=======
import { Products } from './stripe'
>>>>>>> c1625997

interface PlayerDocumentData {
	captain: boolean
	email: string
	firstname: string
	lastname: string
	registered: boolean
	team: string
}

const firestore = getFirestore(app)

const playerDocRef = (authValue: User | null | undefined) => {
	return authValue ? doc(firestore, 'players', authValue.uid) : undefined
}

const updatePlayerDoc = async (
	authValue: User | null | undefined,
	data: UpdateData<PlayerDocumentData>
) => {
	return authValue
		? updateDoc(doc(firestore, 'players', authValue.uid), data)
		: undefined
}

const getAllTeams = async (): Promise<DocumentData[]> => {
	try {
		const teamsCollectionRef = collection(firestore, 'teams')
		const querySnapshot: QuerySnapshot = await getDocs(teamsCollectionRef)
		const teamsData: DocumentData[] = []

		querySnapshot.forEach((doc) => {
			teamsData.push({ id: doc.id, ...doc.data() })
		})

		return teamsData
	} catch (error) {
		console.error('Error fetching teams:', error)
		throw error
	}
}

<<<<<<< HEAD
const getOfferTeamAndPlayerData = async (
	userRef: User | null | undefined,
	firestoreValue: DocumentData | undefined
) => {
	const offers: OfferType[] = []

	if (!userRef || !firestoreValue) {
		// no offers for unauthenticated
		return offers
	}

	const { captain, team } = firestoreValue

	if (!captain && team) {
		// no offers for rostered players
		return offers
	}

	try {
		const offersRef = collection(firestore, 'offers')
		const captainFilter = where('team', '==', team)
		const playerFilter = where('player', '==', userRef)

		const q = query(
			offersRef,
			captain ? captainFilter : playerFilter,
			where('status', '==', 'pending')
		)

		const offersSnapshot: QuerySnapshot<DocumentData> = await getDocs(q)

		const offersWithPlayerAndTeamData = await Promise.all(
			offersSnapshot.docs.map(async (offerDoc) => {
				const offerData = offerDoc.data()

				const playerDocRef = doc(firestore, 'users', offerData.player.id)
				const teamDocRef = doc(firestore, 'teams', offerData.team.id)
				const playerSnapshot = await getDoc(playerDocRef)
				const teamSnapshot = await getDoc(teamDocRef)
				const playerData = playerSnapshot.data()
				const teamData = teamSnapshot.data()

				return {
					offer: offerData,
					player: playerData,
					team: teamData,
				}
			})
		)

		return offersWithPlayerAndTeamData
	} catch (error) {
		console.error('Error fetching offer data:', error)
		throw error
	}
=======
const stripeRegistration = async (
	authValue: User | null | undefined
): Promise<Unsubscribe> => {
	// Create new Checkout Session for the player
	const docRef = await addDoc(
		collection(firestore, `customers/${authValue?.uid}/checkout_sessions`),
		{
			mode: 'payment',
			price: Products.MinnesotaWinterLeagueRegistration2023Test,
			success_url: window.location.origin,
			cancel_url: window.location.origin,
		}
	)

	// Listen for the URL of the Checkout Session
	return onSnapshot(docRef, (docSnap) => {
		const data = docSnap.data()
		if (data) {
			if (data.url) {
				console.log('Checkout Session URL:', data.url)
			} else {
				console.log('Creating Checkout Session')
			}
		} else {
			console.log('Creating Checkout Session')
		}
	})
>>>>>>> c1625997
}

export {
	playerDocRef,
	updatePlayerDoc,
	type DocumentData,
	type FirestoreError,
	getAllTeams,
<<<<<<< HEAD
	getOfferTeamAndPlayerData,
=======
	stripeRegistration,
>>>>>>> c1625997
}<|MERGE_RESOLUTION|>--- conflicted
+++ resolved
@@ -11,21 +11,15 @@
 	where,
 	query,
 	QuerySnapshot,
-<<<<<<< HEAD
 	getDoc,
-=======
 	onSnapshot,
 	Unsubscribe,
->>>>>>> c1625997
 } from 'firebase/firestore'
 
 import { app } from './app'
 import { User } from './auth'
-<<<<<<< HEAD
 import { OfferType } from '@/hooks/use-offers'
-=======
 import { Products } from './stripe'
->>>>>>> c1625997
 
 interface PlayerDocumentData {
 	captain: boolean
@@ -68,7 +62,6 @@
 	}
 }
 
-<<<<<<< HEAD
 const getOfferTeamAndPlayerData = async (
 	userRef: User | null | undefined,
 	firestoreValue: DocumentData | undefined
@@ -124,7 +117,8 @@
 		console.error('Error fetching offer data:', error)
 		throw error
 	}
-=======
+}
+
 const stripeRegistration = async (
 	authValue: User | null | undefined
 ): Promise<Unsubscribe> => {
@@ -152,7 +146,6 @@
 			console.log('Creating Checkout Session')
 		}
 	})
->>>>>>> c1625997
 }
 
 export {
@@ -161,9 +154,6 @@
 	type DocumentData,
 	type FirestoreError,
 	getAllTeams,
-<<<<<<< HEAD
 	getOfferTeamAndPlayerData,
-=======
 	stripeRegistration,
->>>>>>> c1625997
 }