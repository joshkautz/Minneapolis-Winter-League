--- conflicted
+++ resolved
@@ -155,7 +155,6 @@
       allow update:
       if request.auth != null &&
       request.auth.token.email_verified == true &&
-<<<<<<< HEAD
       (
         ( // Player is leaving their team, is a Player
           /databases/$(database)/documents/players/$(request.auth.uid) in resource.data.roster &&
@@ -183,11 +182,6 @@
         )
       )
 		}
-=======
-      /databases/$(database)/documents/players/$(request.auth.uid) in resource.data.captains &&
-      request.resource.data.diff(resource.data).affectedKeys().hasOnly(['captains', 'roster', 'logo', 'name'])
- 		}
->>>>>>> 03aa47fa
 
     // TEAMS [Delete]:
     // Authenticated.
