--- conflicted
+++ resolved
@@ -22,7 +22,6 @@
 
 /////////////////////////////// Create Players ///////////////////////////////
 
-<<<<<<< HEAD
 for (let players = 0; players < 100; players++) {
 	const firstname = random_name({
 		seed: process.hrtime().join('').toString(),
@@ -43,30 +42,6 @@
 	})
 
 	await new Promise((r) => setTimeout(r, 250))
-}
-=======
-for (let players = 0; players < 500; players++) {
-    const firstname = random_name({
-        seed: process.hrtime().join("").toString(),
-        first: true,
-    });
-    const lastname = random_name({
-        seed: process.hrtime().join("").toString(),
-        last: true,
-    });
-
-    await firestore.collection("players").add({
-        captain: false,
-        email: `${firstname.toLowerCase()}.${lastname.toLowerCase()}@mplsmallard.com`,
-        firstname: firstname,
-        lastname: lastname,
-        registered: false,
-        team: null,
-    });
-
-    await new Promise((r) => setTimeout(r, 500));
-} 
->>>>>>> a6ea65c4
 
 /////////////////////////////// Create Teams ///////////////////////////////
 
@@ -77,7 +52,6 @@
 })
 
 const getPlayer = () => {
-<<<<<<< HEAD
 	const i = Math.floor(Math.random() * players.length)
 	players.splice(i, 1)
 	return players[i]
@@ -122,54 +96,6 @@
 
 	await new Promise((r) => setTimeout(r, 250))
 }
-=======
-    const player = players[Math.floor(Math.random() * players.length)];
-    if (claimedCaptains.includes(player.id) || claimedPlayers.includes(player.id))
-        return getPlayer();
-    claimedPlayers.push(player.id);
-    return player;
-};
-  
-for (let teams = 1; teams <= 12; teams++) {
-    const playerRefs = [];
-    const captainRefs = [];
-
-    // Select 1-3 random players to be captains of the team.
-    for (
-        let captains = 0;
-        captains < Math.floor(Math.random() * 3) + 1;
-        captains++
-    ) {
-        const captain = getCaptain();
-        playerRefs.push(captain.ref);
-        captainRefs.push(captain.ref);
-    }
-  
-    // Select 10-15 random players to be players on the team.
-    for (
-        let players = 0;
-        players < Math.floor(Math.random() * 6) + 10;
-        players++
-    ) {
-        const player = getPlayer();
-        playerRefs.push(player.ref);
-    }
-  
-    await firestore.collection("teams").add({
-        captains: captainRefs,
-        roster: playerRefs,
-        logo: (await getDownloadURL(bucket.file(`${teams}.svg`))).split("&")[0],
-        name: uniqueNamesGenerator({
-            dictionaries: [adjectives, colors, animals],
-            separator: " ",
-            style: "capital",
-        }),
-        registered: false,
-    });
-  
-    await new Promise((r) => setTimeout(r, 500));
-  }
->>>>>>> a6ea65c4
 
 /////////////////////////////// Update Players ///////////////////////////////
 
@@ -180,7 +106,6 @@
 })
 
 for (let i = 0; i < teams.length; i++) {
-<<<<<<< HEAD
 	// Update each player that is a captain to be a captain.
 	for (let j = 0; j < teams[i].data().captains.length; j++) {
 		await teams[i].data().captains[j].update({
@@ -198,23 +123,4 @@
 
 		await new Promise((r) => setTimeout(r, 250))
 	}
-=======
-    // Update each player that is a captain to be a captain.
-    for (let j = 0; j < teams[i].data().captains.length; j++) {
-        await teams[i].data().captains[j].update({
-            captain: true,
-        });
-  
-        await new Promise((r) => setTimeout(r, 500));
-    }
-  
-    // Update each player on the roster to have a team reference.
-    for (let j = 0; j < teams[i].data().roster.length; j++) {
-        await teams[i].data().roster[j].update({
-            team: teams[i].ref,
-        });
-  
-        await new Promise((r) => setTimeout(r, 500));
-    }
->>>>>>> a6ea65c4
 }